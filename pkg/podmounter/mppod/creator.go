--- conflicted
+++ resolved
@@ -20,13 +20,11 @@
 	LabelCSIDriverVersion  = "s3.csi.aws.com/mounted-by-csi-driver-version"
 )
 
-<<<<<<< HEAD
 const (
 	AnnotationNeedsUnmount = "s3.csi.aws.com/needs-unmount"
 )
-=======
+
 const EmptyDirSizeLimit = 10 * 1024 * 1024 // 10MB
->>>>>>> e3332eff
 
 // A ContainerConfig represents configuration for containers in the spawned Mountpoint Pods.
 type ContainerConfig struct {
