--- conflicted
+++ resolved
@@ -21,15 +21,11 @@
 	LabelCSIDriverVersion  = "s3.csi.aws.com/mounted-by-csi-driver-version"
 )
 
-<<<<<<< HEAD
 const (
 	AnnotationNeedsUnmount = "s3.csi.aws.com/needs-unmount"
 )
 
-const EmptyDirSizeLimit = 10 * 1024 * 1024 // 10MB
-=======
 const CommunicationDirSizeLimit = 10 * 1024 * 1024 // 10MB
->>>>>>> 0f6b6560
 
 // A ContainerConfig represents configuration for containers in the spawned Mountpoint Pods.
 type ContainerConfig struct {
@@ -58,19 +54,8 @@
 	return &Creator{config: config}
 }
 
-<<<<<<< HEAD
 // Create returns a new Mountpoint Pod spec to schedule for given `node` and `pv`.
-func (c *Creator) Create(node string, pv *corev1.PersistentVolume) *corev1.Pod {
-=======
-// Create returns a new Mountpoint Pod spec to schedule for given `pod` and `pv`.
-//
-// It automatically assigns Mountpoint Pod to `pod`'s node.
-// The name of the Mountpoint Pod is consistently generated from `pod` and `pv` using `MountpointPodNameFor` function.
-func (c *Creator) Create(pod *corev1.Pod, pv *corev1.PersistentVolume) (*corev1.Pod, error) {
-	node := pod.Spec.NodeName
-	name := MountpointPodNameFor(string(pod.UID), pv.Name)
-
->>>>>>> 0f6b6560
+func (c *Creator) Create(node string, pv *corev1.PersistentVolume) (*corev1.Pod, error) {
 	mpPod := &corev1.Pod{
 		ObjectMeta: metav1.ObjectMeta{
 			GenerateName: "mp-",
