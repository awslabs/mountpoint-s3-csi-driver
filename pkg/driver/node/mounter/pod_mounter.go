package mounter

import (
	"context"
	"errors"
	"fmt"
	"io/fs"
	"os"
	"path/filepath"
	"time"

	corev1 "k8s.io/api/core/v1"
	"k8s.io/apimachinery/pkg/util/wait"
	"k8s.io/klog/v2"

	crdv1beta "github.com/awslabs/aws-s3-csi-driver/pkg/api/v1beta"
	"github.com/awslabs/aws-s3-csi-driver/pkg/driver/node/credentialprovider"
	"github.com/awslabs/aws-s3-csi-driver/pkg/driver/node/envprovider"
	"github.com/awslabs/aws-s3-csi-driver/pkg/driver/node/targetpath"
	"github.com/awslabs/aws-s3-csi-driver/pkg/mountpoint"
	mpmounter "github.com/awslabs/aws-s3-csi-driver/pkg/mountpoint/mounter"
	"github.com/awslabs/aws-s3-csi-driver/pkg/mountpoint/mountoptions"
	"github.com/awslabs/aws-s3-csi-driver/pkg/podmounter/mppod"
	"github.com/awslabs/aws-s3-csi-driver/pkg/podmounter/mppod/watcher"
	"github.com/awslabs/aws-s3-csi-driver/pkg/util"
	"sigs.k8s.io/controller-runtime/pkg/cache"
	"sigs.k8s.io/controller-runtime/pkg/client"
)

// Internal S3 CSI Driver directory for source mount points
const SourceMountDir = "/var/lib/kubelet/plugins/s3.csi.aws.com/mnt/"

// targetDirPerm is the permission to use while creating target directory if its not exists.
const targetDirPerm = fs.FileMode(0755)

// mountSyscall is the function that performs `mount` operation for given `target` with given Mountpoint `args`.
// It returns mounted FUSE file descriptor as a result.
// This is mainly exposed for testing, in production platform-native function (`mpmounter.Mount`) will be used.
type mountSyscall func(target string, args mountpoint.Args) (fd int, err error)
type bindMountSyscall func(source, target string) (err error)
type sourceMountPointFinder func(mounter mount.Interface, target, sourceMountDir string) (string, error)

// A PodMounter is a [Mounter] that mounts Mountpoint on pre-created Kubernetes Pod running in the same node.
type PodMounter struct {
<<<<<<< HEAD
	podWatcher             *watcher.Watcher
	s3paCache              cache.Cache
	mount                  mount.Interface
	kubeletPath            string
	sourceMountDir         string
	mountSyscall           mountSyscall
	bindMountSyscall       bindMountSyscall
	sourceMountPointFinder sourceMountPointFinder
	kubernetesVersion      string
	credProvider           *credentialprovider.Provider
	nodeID                 string
}

// NewPodMounter creates a new [PodMounter] with given Kubernetes client.
func NewPodMounter(podWatcher *watcher.Watcher, s3paCache cache.Cache, credProvider *credentialprovider.Provider, mount mount.Interface,
	mountSyscall mountSyscall, bindMountSyscall bindMountSyscall, sourceMountPointFinder sourceMountPointFinder, kubernetesVersion, nodeID,
	sourceMountDir string) (*PodMounter, error) {
=======
	podWatcher        *watcher.Watcher
	mount             *mpmounter.Mounter
	kubeletPath       string
	mountSyscall      mountSyscall
	kubernetesVersion string
	credProvider      *credentialprovider.Provider
}

// NewPodMounter creates a new [PodMounter] with given Kubernetes client.
func NewPodMounter(podWatcher *watcher.Watcher, credProvider *credentialprovider.Provider, mount *mpmounter.Mounter, mountSyscall mountSyscall, kubernetesVersion string) (*PodMounter, error) {
>>>>>>> fad2204c
	return &PodMounter{
		podWatcher:             podWatcher,
		s3paCache:              s3paCache,
		credProvider:           credProvider,
		mount:                  mount,
		kubeletPath:            util.KubeletPath(),
		sourceMountDir:         sourceMountDir,
		mountSyscall:           mountSyscall,
		bindMountSyscall:       bindMountSyscall,
		sourceMountPointFinder: sourceMountPointFinder,
		kubernetesVersion:      kubernetesVersion,
		nodeID:                 nodeID,
	}, nil
}

// Mount mounts the given `bucketName` at the `target` path using provided credential context and Mountpoint arguments.
//
// At high level, this method will:
//  1. Wait for Mountpoint Pod to be `Running`
//  2. Write credentials to Mountpoint Pod's credentials directory
//  3. Obtain a FUSE file descriptor
//  4. Call `mount` syscall with `target` and obtained FUSE file descriptor
//  5. Send mount options (including FUSE file descriptor) to Mountpoint Pod
//  6. Wait until Mountpoint successfully mounts at `target`
//
// If Mountpoint is already mounted at `target`, it will return early at step 2 to ensure credentials are up-to-date.
func (pm *PodMounter) Mount(ctx context.Context, bucketName string, target string, credentialCtx credentialprovider.ProvideContext, args mountpoint.Args, fsGroup string, pvMountOptions string) error {
	volumeName, err := pm.volumeNameFromTargetPath(target)
	if err != nil {
		return fmt.Errorf("Failed to extract volume name from %q: %w", target, err)
	}

<<<<<<< HEAD
	err = pm.verifyOrSetupMountTarget(target)
	if err != nil {
		return fmt.Errorf("Failed to verify target path can be used as a mount point %q: %w", target, err)
	}

	isTargetMountPoint, err := pm.IsMountPoint(target)
=======
	podID := credentialCtx.PodID

	isMountPoint, err := pm.IsMountPoint(target)
>>>>>>> fad2204c
	if err != nil {
		err = pm.verifyOrSetupMountTarget(target, err)
		if err != nil {
			return fmt.Errorf("Failed to verify target path can be used as a mount point %q: %w", target, err)
		}
	}

	if isTargetMountPoint {
		klog.V(4).Infof("Target path %q is already mounted. Only refreshing credentials.", target)
		source, err := pm.findSourceMountPointWithDefault(target)
		if err != nil {
			klog.Errorf("Failed to find source mount point for %q: %v", target, err)
			return fmt.Errorf("Failed to find source mount point for %q: %w", target, err)
		}
		mpPodUID := filepath.Base(source)
		podPath := pm.podPath(mpPodUID)

		mpPodLock := getMPPodLock(mpPodUID)
		mpPodLock.mutex.Lock()
		defer func() {
			mpPodLock.mutex.Unlock()
			releaseMPPodLock(mpPodUID)
		}()

		pm.provideCredentials(ctx, podPath, credentialCtx)

		return nil
	}

	s3PodAttachment, mpPodName, err := pm.getS3PodAttachmentWithRetry(ctx, volumeName, credentialCtx, fsGroup, pvMountOptions)
	if err != nil {
		klog.Errorf("Failed to find corresponding MountpointS3PodAttachment custom resource %q: %v", target, err)
		return fmt.Errorf("Failed to find corresponding MountpointS3PodAttachment custom resource %q: %w", target, err)
	}

	if s3PodAttachment.Spec.WorkloadServiceAccountIAMRoleARN != "" {
		credentialCtx.SetServiceAccountEKSRoleARN(s3PodAttachment.Spec.WorkloadServiceAccountIAMRoleARN)
	}

	// TODO: If `target` is a `systemd`-mounted Mountpoint, this would return an error,
	// but we should still update the credentials for it by calling `credProvider.Provide`.
	pod, podPath, err := pm.waitForMountpointPod(ctx, mpPodName)
	if err != nil {
		klog.Errorf("Failed to wait for Mountpoint Pod to be ready for %q: %v", target, err)
		return fmt.Errorf("Failed to wait for Mountpoint Pod to be ready for %q: %w", target, err)
	}
	mpPodUID := string(pod.UID)
	mpPodLock := getMPPodLock(mpPodUID)
	mpPodLock.mutex.Lock()
	defer func() {
		mpPodLock.mutex.Unlock()
		releaseMPPodLock(mpPodUID)
	}()

	source := filepath.Join(pm.sourceMountDir, mpPodUID)
	err = pm.verifyOrSetupMountTarget(source)
	if err != nil {
		return fmt.Errorf("Failed to verify source path can be used as a mount point %q: %w", source, err)
	}

	isSourceMountPoint, err := pm.IsMountPoint(source)
	if err != nil {
		return fmt.Errorf("Could not check if %q is already a mount point: %w", source, err)
	}

	// Note that this part happens before `isMountPoint` check, as we want to update credentials even though
	// there is an existing mount point at `target`.
	credEnv, authenticationSource, err := pm.provideCredentials(ctx, podPath, credentialCtx)
	if err != nil {
		klog.Errorf("Failed to provide credentials for %s: %v\n%s", source, err, pm.helpMessageForGettingMountpointLogs(pod))
		return fmt.Errorf("Failed to provide credentials for %q: %w\n%s", source, err, pm.helpMessageForGettingMountpointLogs(pod))
	}

	if !isSourceMountPoint {
		err = pm.mountS3AtSource(ctx, source, pod, podPath, bucketName, credEnv, authenticationSource, args)
		if err != nil {
			return fmt.Errorf("Failed to mount at source %s: %v", source, err)
		}
	}

	err = pm.bindMountSyscallWithDefault(source, target)
	if err != nil {
		klog.Errorf("Failed to bind mount %s to target %s: %v", source, target, err)
		return fmt.Errorf("Failed to bind mount %s to target %s: %w", source, target, err)
	}

	return nil
}

// mountS3AtSource mounts an S3 bucket at the specified source path using the Mountpoint Pod.
//
// Parameters:
//   - ctx: Context for cancellation and timeout control
//   - source: The path where the S3 bucket should be mounted
//   - mpPod: Mountpoint Pod that will serve this mount point
//   - podPath: Base path for Pod-specific files
//   - bucketName: Name of the S3 bucket to mount
//   - credEnv: Environment variables related to AWS credentials
//   - authenticationSource: Authentication source from PV volume attribute
//   - args: Mountpoint arguments
//
// Returns:
//   - error: nil if successful, otherwise an error describing what went wrong
//
// The function performs the following steps:
//  1. Prepares environment and mount arguments
//  2. Performs the initial mount syscall to obtain FUSE file descriptor
//  3. Sends mount options to the Mountpoint Pod
//  4. Waits for the mount to be ready
//
// If any step fails, it ensures cleanup by unmounting the source path.
func (pm *PodMounter) mountS3AtSource(ctx context.Context, source string, mpPod *corev1.Pod, podPath string,
	bucketName string, credEnv envprovider.Environment, authenticationSource credentialprovider.AuthenticationSource,
	args mountpoint.Args) error {
	env := envprovider.Default()
	env.Merge(credEnv)

	// Move `--aws-max-attempts` to env if provided
	if maxAttempts, ok := args.Remove(mountpoint.ArgAWSMaxAttempts); ok {
		env.Set(envprovider.EnvMaxAttempts, maxAttempts)
	}

	args.Set(mountpoint.ArgUserAgentPrefix, UserAgent(authenticationSource, pm.kubernetesVersion))

	podMountSockPath := mppod.PathOnHost(podPath, mppod.KnownPathMountSock)
	podMountErrorPath := mppod.PathOnHost(podPath, mppod.KnownPathMountError)

	klog.V(4).Infof("Mounting %s for %s", source, mpPod.Name)

	fuseDeviceFD, err := pm.mountSyscallWithDefault(source, args)
	if err != nil {
		klog.Errorf("Failed to mount %s: %v", source, err)
		return fmt.Errorf("Failed to mount %s: %w", source, err)
	}

	// Remove the read-only argument from the list as mount-s3 does not support it when using FUSE
	// file descriptor (we already pass MS_RDONLY flag during mount syscall in `pod_mounter_linux.go`)
	if args.Has(mountpoint.ArgReadOnly) {
		args.Remove(mountpoint.ArgReadOnly)
	}

	// This will set to false in the success condition. This is set to `true` by default to
	// ensure we don't leave `source` mounted if Mountpoint is not started to serve requests for it.
	unmount := true
	defer func() {
		if unmount {
			if err := pm.unmountTarget(source); err != nil {
				klog.V(4).ErrorS(err, "Failed to unmount mounted source %s\n", source)
			} else {
				klog.V(4).Infof("Source %s unmounted successfully\n", source)
			}
		}
	}()

	// This function can either fail or successfully send mount options to Mountpoint Pod - in which
	// Mountpoint Pod will get its own fd referencing the same underlying file description.
	// In both case we need to close the fd in this process.
	defer pm.closeFUSEDevFD(fuseDeviceFD)

	// Remove old mount error file if exists
	_ = os.Remove(podMountErrorPath)

	klog.V(4).Infof("Sending mount options to Mountpoint Pod %s on %s", mpPod.Name, podMountSockPath)

	err = mountoptions.Send(ctx, podMountSockPath, mountoptions.Options{
		Fd:         fuseDeviceFD,
		BucketName: bucketName,
		Args:       args.SortedList(),
		Env:        env.List(),
	})
	if err != nil {
		klog.Errorf("Failed to send mount option to Mountpoint Pod %s for %s: %v\n%s", mpPod.Name, source, err, pm.helpMessageForGettingMountpointLogs(mpPod))
		return fmt.Errorf("Failed to send mount options to Mountpoint Pod %s for %s: %w\n%s", mpPod.Name, source, err, pm.helpMessageForGettingMountpointLogs(mpPod))
	}

	err = pm.waitForMount(ctx, source, mpPod.Name, podMountErrorPath)
	if err != nil {
		klog.Errorf("Failed to wait for Mountpoint Pod %s to be ready for %s: %v\n%s", mpPod.Name, source, err, pm.helpMessageForGettingMountpointLogs(mpPod))
		return fmt.Errorf("Failed to wait for Mountpoint Pod %s to be ready for %s: %w\n%s", mpPod.Name, source, err, pm.helpMessageForGettingMountpointLogs(mpPod))
	}

	// Mountpoint successfully started, so don't unmount the filesystem
	unmount = false
	return nil
}

// Unmount unmounts only the bind mount point at `target`.
func (pm *PodMounter) Unmount(_ context.Context, target string, _ credentialprovider.CleanupContext) error {
	err := pm.unmountTarget(target)
	if err != nil {
		klog.Errorf("Failed to unmount %q: %v", target, err)
		return fmt.Errorf("Failed to unmount %q: %w", target, err)
	}
	return nil
}

// IsMountPoint returns whether given `target` is a `mount-s3` mount.
func (pm *PodMounter) IsMountPoint(target string) (bool, error) {
	return pm.mount.CheckMountPoint(target)
}

// findSourceMountPointWithDefault calls `findSourceMountPoint` on `target`.
func (pm *PodMounter) findSourceMountPointWithDefault(target string) (string, error) {
	if pm.sourceMountPointFinder != nil {
		return pm.sourceMountPointFinder(pm.mount, target, pm.sourceMountDir)
	}

	return findSourceMountPoint(pm.mount, target, pm.sourceMountDir)
}

// waitForMountpointPod waits until Mountpoint Pod for given `podName` is in `Running` state.
// It returns found Mountpoint Pod and it's base directory.
func (pm *PodMounter) waitForMountpointPod(ctx context.Context, podName string) (*corev1.Pod, string, error) {
	pod, err := pm.podWatcher.Wait(ctx, podName)
	if err != nil {
		return nil, "", err
	}

	klog.V(4).Infof("Mountpoint Pod %s/%s is running with id %s", pod.Namespace, podName, pod.UID)

	return pod, pm.podPath(string(pod.UID)), nil
}

// waitForMount waits until Mountpoint is successfully mounted at `target`.
// It returns an error if Mountpoint fails to mount.
func (pm *PodMounter) waitForMount(parentCtx context.Context, target, podName, podMountErrorPath string) error {
	ctx, cancel := context.WithCancel(parentCtx)
	// Cancel at the end to ensure we cancel polling from goroutines.
	defer cancel()

	mountResultCh := make(chan error)

	klog.V(4).Infof("Waiting until Mountpoint Pod %s mounts on %s", podName, target)

	// Poll for mount error file
	go func() {
		wait.PollUntilContextCancel(ctx, 1*time.Second, true, func(ctx context.Context) (done bool, err error) {
			res, err := os.ReadFile(podMountErrorPath)
			if err != nil {
				return false, nil
			}

			mountResultCh <- fmt.Errorf("Mountpoint Pod %s failed: %s", podName, res)
			return true, nil
		})
	}()

	// Poll for `IsMountPoint` check
	go func() {
		err := wait.PollUntilContextCancel(ctx, 1*time.Second, true, func(ctx context.Context) (done bool, err error) {
			return pm.IsMountPoint(target)
		})

		if err != nil {
			mountResultCh <- fmt.Errorf("Failed to check if Mountpoint Pod %s mounted: %w", podName, err)
		} else {
			mountResultCh <- nil
		}
	}()

	err := <-mountResultCh
	if err == nil {
		klog.V(4).Infof("Mountpoint Pod %s mounted on %s", podName, target)
	} else {
		klog.V(4).Infof("Mountpoint Pod %s failed to mount on %s: %v", podName, target, err)
	}

	return err
}

// closeFUSEDevFD closes given FUSE file descriptor.
func (pm *PodMounter) closeFUSEDevFD(fd int) {
	err := mpmounter.CloseFD(fd)
	if err != nil {
		klog.V(4).Infof("Mount: Failed to close /dev/fuse file descriptor %d: %v\n", fd, err)
	}
}

// verifyOrSetupMountTarget checks target path for existence and corrupted mount error.
// If the target dir does not exists it tries to create it.
// If the target dir is corrupted (decided with `mount.IsCorruptedMnt`) it tries to unmount it to have a clean mount.
func (pm *PodMounter) verifyOrSetupMountTarget(target string, err error) error {
	if errors.Is(err, fs.ErrNotExist) {
		klog.V(5).Infof("Target path does not exists %s, trying to create", target)
		if err := os.MkdirAll(target, targetDirPerm); err != nil {
			return fmt.Errorf("Failed to create target directory: %w", err)
		}

		return nil
	} else if pm.mount.IsMountPointCorrupted(err) {
		klog.V(4).Infof("Target path %q is a corrupted mount. Trying to unmount", target)
		if unmountErr := pm.unmountTarget(target); unmountErr != nil {
			klog.V(4).Infof("Failed to unmount target path %q: %v, original failure of stat: %v", target, unmountErr, err)
			return fmt.Errorf("Failed to unmount target path %q: %w, original failure of stat: %v", target, unmountErr, err)
		}

		return nil
	}

	// Some other error that we cannot recover from, just propagate it.
	return err
}

// provideCredentials provides credentials
func (pm *PodMounter) provideCredentials(ctx context.Context, podPath string, credentialCtx credentialprovider.ProvideContext) (envprovider.Environment, credentialprovider.AuthenticationSource, error) {
	podCredentialsPath, err := pm.ensureCredentialsDirExists(podPath)
	if err != nil {
		klog.Errorf("Failed to create credentials directory: %v", err)
		return nil, "", fmt.Errorf("Failed to create credentials directory: %w", err)
	}

	credentialCtx.SetWriteAndEnvPath(podCredentialsPath, mppod.PathInsideMountpointPod(mppod.KnownPathCredentials))

	return pm.credProvider.Provide(ctx, credentialCtx)
}

// ensureCredentialsDirExists ensures credentials dir for `podPath` is exists.
// It returns credentials dir and any error.
func (pm *PodMounter) ensureCredentialsDirExists(podPath string) (string, error) {
	credentialsBasepath := pm.credentialsDir(podPath)
	err := os.Mkdir(credentialsBasepath, credentialprovider.CredentialDirPerm)
	if err != nil && !errors.Is(err, fs.ErrExist) {
		klog.V(4).Infof("Failed to create credentials directory for pod %s: %v", podPath, err)
		return "", err
	}

	return credentialsBasepath, nil
}

// credentialsDir returns credentials dir for `podPath`.
func (pm *PodMounter) credentialsDir(podPath string) string {
	return mppod.PathOnHost(podPath, mppod.KnownPathCredentials)
}

// podPath returns `pod`'s basepath inside kubelet's path.
func (pm *PodMounter) podPath(podUID string) string {
	return filepath.Join(pm.kubeletPath, "pods", podUID)
}

// mountSyscallWithDefault delegates to `mountSyscall` if set, or fallbacks to platform-native `mpmounter.Mount`.
func (pm *PodMounter) mountSyscallWithDefault(target string, args mountpoint.Args) (int, error) {
	if pm.mountSyscall != nil {
		return pm.mountSyscall(target, args)
	}

	opts := mpmounter.MountOptions{
		ReadOnly:   args.Has(mountpoint.ArgReadOnly),
		AllowOther: args.Has(mountpoint.ArgAllowOther) || args.Has(mountpoint.ArgAllowRoot),
	}
	return pm.mount.Mount(target, opts)
}

// bindMountWithDefault delegates to `bindMountSyscall` if set, or fallbacks to platform-native `bindMountSyscallDefault`.
func (pm *PodMounter) bindMountSyscallWithDefault(source, target string) error {
	if pm.bindMountSyscall != nil {
		return pm.bindMountSyscall(source, target)
	}

	return pm.bindMountSyscallDefault(source, target)
}

// unmountTarget calls `unmount` syscall on `target`.
func (pm *PodMounter) unmountTarget(target string) error {
	return pm.mount.Unmount(target)
}

// volumeNameFromTargetPath tries to extract PersistentVolume's name from `target` path.
func (pm *PodMounter) volumeNameFromTargetPath(target string) (string, error) {
	tp, err := targetpath.Parse(target)
	if err != nil {
		return "", err
	}
	return tp.VolumeID, nil
}

func (pm *PodMounter) helpMessageForGettingMountpointLogs(pod *corev1.Pod) string {
	return fmt.Sprintf("You can see Mountpoint logs by running: `kubectl logs -n %s %s`. If the Mountpoint Pod already restarted, you can also pass `--previous` to get logs from the previous run.", pod.Namespace, pod.Name)
}

// getS3PodAttachmentWithRetry retrieves a MountpointS3PodAttachment resource that matches the given volume and credential context.
// It continuously retries the operation until either a matching attachment is found or the context is canceled.
func (pm *PodMounter) getS3PodAttachmentWithRetry(ctx context.Context, volumeName string, credentialCtx credentialprovider.ProvideContext, fsGroup, pvMountOptions string) (*crdv1beta.MountpointS3PodAttachment, string, error) {
	fieldFilters := client.MatchingFields{
		crdv1beta.FieldNodeName:             pm.nodeID,
		crdv1beta.FieldPersistentVolumeName: volumeName,
		crdv1beta.FieldVolumeID:             credentialCtx.VolumeID,
		crdv1beta.FieldMountOptions:         pvMountOptions,
		crdv1beta.FieldWorkloadFSGroup:      fsGroup,
		crdv1beta.FieldAuthenticationSource: credentialCtx.AuthenticationSource,
	}
	if credentialCtx.AuthenticationSource == credentialprovider.AuthenticationSourcePod {
		fieldFilters[crdv1beta.FieldWorkloadNamespace] = credentialCtx.PodNamespace
		fieldFilters[crdv1beta.FieldWorkloadServiceAccountName] = credentialCtx.ServiceAccountName
		// Note that we intentionally do not include `FieldWorkloadServiceAccountIAMRoleARN` to list filters because
		// CSI Driver Node does not know which role ARN to use (if any).
		// Role ARN is determined by reconciler and passed to node via MountpointS3PodAttachment.
	}

	for {
		select {
		case <-ctx.Done():
			return nil, "", ctx.Err()
		default:
		}

		s3paList := &crdv1beta.MountpointS3PodAttachmentList{}
		err := pm.s3paCache.List(ctx, s3paList, fieldFilters)
		if err != nil {
			klog.Errorf("Failed to list MountpointS3PodAttachments: %v", err)
			return nil, "", err
		}
		for _, s3pa := range s3paList.Items {
			for mpPodName, attachments := range s3pa.Spec.MountpointS3PodAttachments {
				for _, attachment := range attachments {
					if attachment.WorkloadPodUID == credentialCtx.PodID {
						return &s3pa, mpPodName, nil
					}
				}
			}
		}

		select {
		case <-ctx.Done():
			return nil, "", ctx.Err()
		case <-time.After(100 * time.Millisecond):
		}
	}
}<|MERGE_RESOLUTION|>--- conflicted
+++ resolved
@@ -38,14 +38,13 @@
 // This is mainly exposed for testing, in production platform-native function (`mpmounter.Mount`) will be used.
 type mountSyscall func(target string, args mountpoint.Args) (fd int, err error)
 type bindMountSyscall func(source, target string) (err error)
-type sourceMountPointFinder func(mounter mount.Interface, target, sourceMountDir string) (string, error)
+type sourceMountPointFinder func(target, sourceMountDir string) (string, error)
 
 // A PodMounter is a [Mounter] that mounts Mountpoint on pre-created Kubernetes Pod running in the same node.
 type PodMounter struct {
-<<<<<<< HEAD
 	podWatcher             *watcher.Watcher
 	s3paCache              cache.Cache
-	mount                  mount.Interface
+	mount                  *mpmounter.Mounter
 	kubeletPath            string
 	sourceMountDir         string
 	mountSyscall           mountSyscall
@@ -57,21 +56,9 @@
 }
 
 // NewPodMounter creates a new [PodMounter] with given Kubernetes client.
-func NewPodMounter(podWatcher *watcher.Watcher, s3paCache cache.Cache, credProvider *credentialprovider.Provider, mount mount.Interface,
+func NewPodMounter(podWatcher *watcher.Watcher, s3paCache cache.Cache, credProvider *credentialprovider.Provider, mount *mpmounter.Mounter,
 	mountSyscall mountSyscall, bindMountSyscall bindMountSyscall, sourceMountPointFinder sourceMountPointFinder, kubernetesVersion, nodeID,
 	sourceMountDir string) (*PodMounter, error) {
-=======
-	podWatcher        *watcher.Watcher
-	mount             *mpmounter.Mounter
-	kubeletPath       string
-	mountSyscall      mountSyscall
-	kubernetesVersion string
-	credProvider      *credentialprovider.Provider
-}
-
-// NewPodMounter creates a new [PodMounter] with given Kubernetes client.
-func NewPodMounter(podWatcher *watcher.Watcher, credProvider *credentialprovider.Provider, mount *mpmounter.Mounter, mountSyscall mountSyscall, kubernetesVersion string) (*PodMounter, error) {
->>>>>>> fad2204c
 	return &PodMounter{
 		podWatcher:             podWatcher,
 		s3paCache:              s3paCache,
@@ -104,18 +91,7 @@
 		return fmt.Errorf("Failed to extract volume name from %q: %w", target, err)
 	}
 
-<<<<<<< HEAD
-	err = pm.verifyOrSetupMountTarget(target)
-	if err != nil {
-		return fmt.Errorf("Failed to verify target path can be used as a mount point %q: %w", target, err)
-	}
-
 	isTargetMountPoint, err := pm.IsMountPoint(target)
-=======
-	podID := credentialCtx.PodID
-
-	isMountPoint, err := pm.IsMountPoint(target)
->>>>>>> fad2204c
 	if err != nil {
 		err = pm.verifyOrSetupMountTarget(target, err)
 		if err != nil {
@@ -171,14 +147,13 @@
 	}()
 
 	source := filepath.Join(pm.sourceMountDir, mpPodUID)
-	err = pm.verifyOrSetupMountTarget(source)
-	if err != nil {
-		return fmt.Errorf("Failed to verify source path can be used as a mount point %q: %w", source, err)
-	}
 
 	isSourceMountPoint, err := pm.IsMountPoint(source)
 	if err != nil {
-		return fmt.Errorf("Could not check if %q is already a mount point: %w", source, err)
+		err = pm.verifyOrSetupMountTarget(source, err)
+		if err != nil {
+			return fmt.Errorf("Failed to verify source path can be used as a mount point %q: %w", source, err)
+		}
 	}
 
 	// Note that this part happens before `isMountPoint` check, as we want to update credentials even though
@@ -317,13 +292,13 @@
 	return pm.mount.CheckMountPoint(target)
 }
 
-// findSourceMountPointWithDefault calls `findSourceMountPoint` on `target`.
+// findSourceMountPointWithDefault calls `FindSourceMountPoint` on `target`.
 func (pm *PodMounter) findSourceMountPointWithDefault(target string) (string, error) {
 	if pm.sourceMountPointFinder != nil {
-		return pm.sourceMountPointFinder(pm.mount, target, pm.sourceMountDir)
-	}
-
-	return findSourceMountPoint(pm.mount, target, pm.sourceMountDir)
+		return pm.sourceMountPointFinder(target, pm.sourceMountDir)
+	}
+
+	return pm.mount.FindSourceMountPoint(target, pm.sourceMountDir)
 }
 
 // waitForMountpointPod waits until Mountpoint Pod for given `podName` is in `Running` state.
@@ -468,13 +443,13 @@
 	return pm.mount.Mount(target, opts)
 }
 
-// bindMountWithDefault delegates to `bindMountSyscall` if set, or fallbacks to platform-native `bindMountSyscallDefault`.
+// bindMountWithDefault delegates to `bindMountSyscall` if set, or fallbacks to platform-native `mpmounter.BindMount`.
 func (pm *PodMounter) bindMountSyscallWithDefault(source, target string) error {
 	if pm.bindMountSyscall != nil {
 		return pm.bindMountSyscall(source, target)
 	}
 
-	return pm.bindMountSyscallDefault(source, target)
+	return pm.mount.BindMount(source, target)
 }
 
 // unmountTarget calls `unmount` syscall on `target`.
