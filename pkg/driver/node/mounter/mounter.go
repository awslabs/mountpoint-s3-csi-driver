--- conflicted
+++ resolved
@@ -4,8 +4,6 @@
 import (
 	"context"
 	"os"
-	"strings"
-	"syscall"
 
 	"github.com/awslabs/aws-s3-csi-driver/pkg/driver/node/credentialprovider"
 	"github.com/awslabs/aws-s3-csi-driver/pkg/mountpoint"
@@ -33,98 +31,4 @@
 		mountS3Path = defaultMountS3Path
 	}
 	return mountS3Path
-<<<<<<< HEAD
-}
-
-// isMountPoint returns whether given `target` is a `mount-s3` mount.
-// We implement additional check on top of `mounter.IsMountPoint` because we need
-// to verify not only that the target is a mount point but also that it is specifically a mount-s3 mount point.
-// This is achieved by calling the `mounter.List()` method to enumerate all mount points.
-func isMountPoint(mounter mount.Interface, target string) (bool, error) {
-	if _, err := os.Stat(target); os.IsNotExist(err) {
-		return false, err
-	}
-
-	mountPoints, err := mounter.List()
-	if err != nil {
-		return false, fmt.Errorf("Failed to list mounts: %w", err)
-	}
-	for _, mp := range mountPoints {
-		if mp.Path == target {
-			if mp.Device != mountpointDeviceName {
-				klog.V(4).Infof("IsMountPoint: %s is not a `mount-s3` mount. Expected device type to be %s but got %s, skipping unmount", target, mountpointDeviceName, mp.Device)
-				continue
-			}
-
-			return true, nil
-		}
-	}
-	return false, nil
-}
-
-// findSourceMountPoint locates the source S3 mount point for a given target path by comparing
-// device IDs and inodes with all S3 mount points at driver source directory `sourceMountDir`.
-//
-// Parameters:
-//   - mounter: Interface providing mounting operations and mount point listing capabilities
-//   - target: The target path whose source mount point needs to be found
-//   - sourceMountDir: directory where to find source mount points
-//
-// Returns:
-//   - string: The path of the source mount point if found
-//   - error: An error if the operation fails
-//
-// The function works by:
-// 1. Getting the device ID and inode of the target path
-// 2. Listing all mount points in the system that has "mountpoint-s3" as device name and prefix `sourceMountDir`
-// 3. Finding a mount point that matches both the device ID and inode of the target
-func findSourceMountPoint(mounter mount.Interface, target, sourceMountDir string) (string, error) {
-	if mounter == nil {
-		return "", fmt.Errorf("mounter interface cannot be nil")
-	}
-
-	targetFileInfo, err := os.Stat(target)
-	if err != nil {
-		return "", fmt.Errorf("failed to stat %q: %w", target, err)
-	}
-
-	targetSysInfo, ok := targetFileInfo.Sys().(*syscall.Stat_t)
-	if !ok {
-		return "", fmt.Errorf("failed to get system info for target %q", target)
-	}
-
-	targetDevID := targetSysInfo.Dev
-	targetInodeID := targetSysInfo.Ino
-
-	mountPoints, err := mounter.List()
-	if err != nil {
-		return "", fmt.Errorf("failed to list mount points: %w", err)
-	}
-
-	for _, mountPoint := range mountPoints {
-		if mountPoint.Device != mountpointDeviceName || !strings.HasPrefix(mountPoint.Path, sourceMountDir) {
-			continue
-		}
-
-		mountPathInfo, err := os.Stat(mountPoint.Path)
-		if err != nil {
-			klog.V(4).Infof("Skipping mount point %q: unable to stat %v", mountPoint.Path, err)
-			continue
-		}
-
-		mountSysInfo, ok := mountPathInfo.Sys().(*syscall.Stat_t)
-		if !ok {
-			klog.V(4).Infof("Skipping mount point %q: unable to get system info", mountPoint.Path)
-			continue
-		}
-
-		if targetDevID == mountSysInfo.Dev && targetInodeID == mountSysInfo.Ino {
-			return mountPoint.Path, nil
-		}
-	}
-
-	return "", fmt.Errorf("no source mount point found for path %q (device: %d, inode: %d)",
-		target, targetDevID, targetInodeID)
-=======
->>>>>>> fad2204c
 }