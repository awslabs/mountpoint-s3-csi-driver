--- conflicted
+++ resolved
@@ -37,16 +37,12 @@
 const testSystemDProfilePrefix = testPodID + "-" + testVolumeID + "-"
 const testPodMounterProfilePrefix = testMountpointPodID + "-" + testVolumeID + "-"
 
-<<<<<<< HEAD
 const testRoleARN = "arn:aws:iam::111122223333:role/pod-a-role"
 const testWebIdentityToken = "test-web-identity-token"
 const serviceAccountTokenAudienceSTS = "sts.amazonaws.com"
-=======
 const testSystemDPodLevelServiceAccountToken = testPodID + "-" + testVolumeID + ".token"
 const testPodMounterPodLevelServiceAccountToken = testMountpointPodID + "-" + testVolumeID + ".token"
->>>>>>> e8cc2601
 const testWebIdentityServiceAccountToken = "token"
-const testPodLevelServiceAccountWebIdentityToken = testPodID + "-" + testVolumeID + ".token"
 
 const testPodServiceAccount = "test-sa"
 const testPodNamespace = "test-ns"
@@ -364,17 +360,10 @@
 func TestProvidingPodLevelCredentials(t *testing.T) {
 	testutil.CleanRegionEnv(t)
 
-<<<<<<< HEAD
 	t.Run("correct values for EKS Pod Identity", func(t *testing.T) {
 		t.Setenv("MOUNTER_KIND", "pod")
 
 		clientset := fake.NewSimpleClientset(serviceAccount(testPodServiceAccount, testPodNamespace, map[string]string{}))
-=======
-	t.Run("correct values (SystemD)", func(t *testing.T) {
-		clientset := fake.NewSimpleClientset(serviceAccount(testPodServiceAccount, testPodNamespace, map[string]string{
-			"eks.amazonaws.com/role-arn": testRoleARN,
-		}))
->>>>>>> e8cc2601
 		provider := credentialprovider.New(clientset.CoreV1(), dummyRegionProvider)
 
 		writePath := t.TempDir()
@@ -382,27 +371,17 @@
 			AuthenticationSource: credentialprovider.AuthenticationSourcePod,
 			WritePath:            writePath,
 			EnvPath:              testEnvPath,
-<<<<<<< HEAD
-			PodID:                testPodID,
-=======
 			WorkloadPodID:        testPodID,
->>>>>>> e8cc2601
 			VolumeID:             testVolumeID,
 			PodNamespace:         testPodNamespace,
 			ServiceAccountName:   testPodServiceAccount,
 			ServiceAccountTokens: serviceAccountTokens(t, tokens{
-<<<<<<< HEAD
 				serviceAccountTokenAudienceSTS: {
 					Token: testWebIdentityToken,
 				},
 				serviceAccountTokenAudienceEKS: {
 					Token: testContainerAuthorizationToken,
 				},
-=======
-				"sts.amazonaws.com": {
-					Token: testWebIdentityToken,
-				},
->>>>>>> e8cc2601
 			}),
 		}
 
@@ -410,13 +389,8 @@
 		assert.NoError(t, err)
 		assert.Equals(t, credentialprovider.AuthenticationSourcePod, source)
 		assert.Equals(t, envprovider.Environment{
-<<<<<<< HEAD
 			"AWS_CONTAINER_AUTHORIZATION_TOKEN_FILE": filepath.Join(testEnvPath, testPodLevelEksPodIdentityServiceAccountToken),
 			"AWS_CONTAINER_CREDENTIALS_FULL_URI":     testContainerCredentialsFullURI,
-=======
-			"AWS_ROLE_ARN":                testRoleARN,
-			"AWS_WEB_IDENTITY_TOKEN_FILE": filepath.Join(testEnvPath, testSystemDPodLevelServiceAccountToken),
->>>>>>> e8cc2601
 
 			// Having a unique cache key for namespace/serviceaccount pair
 			"UNSTABLE_MOUNTPOINT_CACHE_KEY": testPodNamespace + "/" + testPodServiceAccount,
@@ -427,13 +401,51 @@
 
 			// Disable EC2 credentials
 			"AWS_EC2_METADATA_DISABLED": "true",
-<<<<<<< HEAD
 		}, env)
 		assertContainerTokenFile(t, filepath.Join(writePath, testPodLevelEksPodIdentityServiceAccountToken))
 	})
 
-	t.Run("correct values for IRSA", func(t *testing.T) {
-=======
+	t.Run("correct values (SystemD)", func(t *testing.T) {
+		clientset := fake.NewSimpleClientset(serviceAccount(testPodServiceAccount, testPodNamespace, map[string]string{
+			"eks.amazonaws.com/role-arn": testRoleARN,
+		}))
+		provider := credentialprovider.New(clientset.CoreV1(), dummyRegionProvider)
+
+		writePath := t.TempDir()
+		provideCtx := credentialprovider.ProvideContext{
+			AuthenticationSource: credentialprovider.AuthenticationSourcePod,
+			WritePath:            writePath,
+			EnvPath:              testEnvPath,
+			WorkloadPodID:        testPodID,
+			VolumeID:             testVolumeID,
+			PodNamespace:         testPodNamespace,
+			ServiceAccountName:   testPodServiceAccount,
+			ServiceAccountTokens: serviceAccountTokens(t, tokens{
+				serviceAccountTokenAudienceSTS: {
+					Token: testWebIdentityToken,
+				},
+				serviceAccountTokenAudienceEKS: {
+					Token: testContainerAuthorizationToken,
+				},
+			}),
+		}
+
+		env, source, err := provider.Provide(context.Background(), provideCtx)
+		assert.NoError(t, err)
+		assert.Equals(t, credentialprovider.AuthenticationSourcePod, source)
+		assert.Equals(t, envprovider.Environment{
+			"AWS_ROLE_ARN":                testRoleARN,
+			"AWS_WEB_IDENTITY_TOKEN_FILE": filepath.Join(testEnvPath, testSystemDPodLevelServiceAccountToken),
+
+			// Having a unique cache key for namespace/serviceaccount pair
+			"UNSTABLE_MOUNTPOINT_CACHE_KEY": testPodNamespace + "/" + testPodServiceAccount,
+
+			// Disable long-term credentials
+			"AWS_CONFIG_FILE":             "/test-env/disable-config",
+			"AWS_SHARED_CREDENTIALS_FILE": "/test-env/disable-credentials",
+
+			// Disable EC2 credentials
+			"AWS_EC2_METADATA_DISABLED": "true",
 
 			"AWS_REGION":         testIMDSRegion,
 			"AWS_DEFAULT_REGION": testIMDSRegion,
@@ -442,7 +454,6 @@
 	})
 
 	t.Run("correct values (PodMounter)", func(t *testing.T) {
->>>>>>> e8cc2601
 		clientset := fake.NewSimpleClientset(serviceAccount(testPodServiceAccount, testPodNamespace, map[string]string{
 			"eks.amazonaws.com/role-arn": testRoleARN,
 		}))
@@ -459,12 +470,9 @@
 			PodNamespace:         testPodNamespace,
 			ServiceAccountName:   testPodServiceAccount,
 			ServiceAccountTokens: serviceAccountTokens(t, tokens{
-				serviceAccountTokenAudienceSTS: {
+				"sts.amazonaws.com": {
 					Token: testWebIdentityToken,
 				},
-				serviceAccountTokenAudienceEKS: {
-					Token: testContainerAuthorizationToken,
-				},
 			}),
 		}
 
@@ -473,11 +481,7 @@
 		assert.Equals(t, credentialprovider.AuthenticationSourcePod, source)
 		assert.Equals(t, envprovider.Environment{
 			"AWS_ROLE_ARN":                testRoleARN,
-<<<<<<< HEAD
-			"AWS_WEB_IDENTITY_TOKEN_FILE": filepath.Join(testEnvPath, testPodLevelServiceAccountWebIdentityToken),
-=======
 			"AWS_WEB_IDENTITY_TOKEN_FILE": filepath.Join(testEnvPath, testPodMounterPodLevelServiceAccountToken),
->>>>>>> e8cc2601
 
 			// Having a unique cache key for namespace/serviceaccount pair
 			"UNSTABLE_MOUNTPOINT_CACHE_KEY": testPodNamespace + "/" + testPodServiceAccount,
@@ -492,11 +496,7 @@
 			"AWS_REGION":         testIMDSRegion,
 			"AWS_DEFAULT_REGION": testIMDSRegion,
 		}, env)
-<<<<<<< HEAD
-		assertWebIdentityTokenFile(t, filepath.Join(writePath, testPodLevelServiceAccountWebIdentityToken))
-=======
 		assertWebIdentityTokenFile(t, filepath.Join(writePath, testPodMounterPodLevelServiceAccountToken))
->>>>>>> e8cc2601
 	})
 
 	t.Run("missing information", func(t *testing.T) {
@@ -639,11 +639,7 @@
 		assert.NoError(t, err)
 		assert.Equals(t, envprovider.Environment{
 			"AWS_ROLE_ARN":                  testRoleARN,
-<<<<<<< HEAD
-			"AWS_WEB_IDENTITY_TOKEN_FILE":   filepath.Join(testEnvPath, testPodLevelServiceAccountWebIdentityToken),
-=======
 			"AWS_WEB_IDENTITY_TOKEN_FILE":   filepath.Join(testEnvPath, testSystemDPodLevelServiceAccountToken),
->>>>>>> e8cc2601
 			"UNSTABLE_MOUNTPOINT_CACHE_KEY": testPodNamespace + "/" + testPodServiceAccount,
 			"AWS_CONFIG_FILE":               "/test-env/disable-config",
 			"AWS_SHARED_CREDENTIALS_FILE":   "/test-env/disable-credentials",
@@ -661,11 +657,7 @@
 		assert.NoError(t, err)
 		assert.Equals(t, envprovider.Environment{
 			"AWS_ROLE_ARN":                  testRoleARN,
-<<<<<<< HEAD
-			"AWS_WEB_IDENTITY_TOKEN_FILE":   filepath.Join(testEnvPath, testPodLevelServiceAccountWebIdentityToken),
-=======
 			"AWS_WEB_IDENTITY_TOKEN_FILE":   filepath.Join(testEnvPath, testSystemDPodLevelServiceAccountToken),
->>>>>>> e8cc2601
 			"UNSTABLE_MOUNTPOINT_CACHE_KEY": testPodNamespace + "/" + testPodServiceAccount,
 			"AWS_CONFIG_FILE":               "/test-env/disable-config",
 			"AWS_SHARED_CREDENTIALS_FILE":   "/test-env/disable-credentials",
@@ -683,11 +675,7 @@
 		assert.NoError(t, err)
 		assert.Equals(t, envprovider.Environment{
 			"AWS_ROLE_ARN":                  testRoleARN,
-<<<<<<< HEAD
-			"AWS_WEB_IDENTITY_TOKEN_FILE":   filepath.Join(testEnvPath, testPodLevelServiceAccountWebIdentityToken),
-=======
 			"AWS_WEB_IDENTITY_TOKEN_FILE":   filepath.Join(testEnvPath, testSystemDPodLevelServiceAccountToken),
->>>>>>> e8cc2601
 			"UNSTABLE_MOUNTPOINT_CACHE_KEY": testPodNamespace + "/" + testPodServiceAccount,
 			"AWS_CONFIG_FILE":               "/test-env/disable-config",
 			"AWS_SHARED_CREDENTIALS_FILE":   "/test-env/disable-credentials",
@@ -706,11 +694,7 @@
 		assert.NoError(t, err)
 		assert.Equals(t, envprovider.Environment{
 			"AWS_ROLE_ARN":                  testRoleARN,
-<<<<<<< HEAD
-			"AWS_WEB_IDENTITY_TOKEN_FILE":   filepath.Join(testEnvPath, testPodLevelServiceAccountWebIdentityToken),
-=======
 			"AWS_WEB_IDENTITY_TOKEN_FILE":   filepath.Join(testEnvPath, testSystemDPodLevelServiceAccountToken),
->>>>>>> e8cc2601
 			"UNSTABLE_MOUNTPOINT_CACHE_KEY": testPodNamespace + "/" + testPodServiceAccount,
 			"AWS_CONFIG_FILE":               "/test-env/disable-config",
 			"AWS_SHARED_CREDENTIALS_FILE":   "/test-env/disable-credentials",
@@ -729,11 +713,7 @@
 		assert.NoError(t, err)
 		assert.Equals(t, envprovider.Environment{
 			"AWS_ROLE_ARN":                  testRoleARN,
-<<<<<<< HEAD
-			"AWS_WEB_IDENTITY_TOKEN_FILE":   filepath.Join(testEnvPath, testPodLevelServiceAccountWebIdentityToken),
-=======
 			"AWS_WEB_IDENTITY_TOKEN_FILE":   filepath.Join(testEnvPath, testSystemDPodLevelServiceAccountToken),
->>>>>>> e8cc2601
 			"UNSTABLE_MOUNTPOINT_CACHE_KEY": testPodNamespace + "/" + testPodServiceAccount,
 			"AWS_CONFIG_FILE":               "/test-env/disable-config",
 			"AWS_SHARED_CREDENTIALS_FILE":   "/test-env/disable-credentials",
@@ -753,11 +733,7 @@
 		assert.NoError(t, err)
 		assert.Equals(t, envprovider.Environment{
 			"AWS_ROLE_ARN":                  testRoleARN,
-<<<<<<< HEAD
-			"AWS_WEB_IDENTITY_TOKEN_FILE":   filepath.Join(testEnvPath, testPodLevelServiceAccountWebIdentityToken),
-=======
 			"AWS_WEB_IDENTITY_TOKEN_FILE":   filepath.Join(testEnvPath, testSystemDPodLevelServiceAccountToken),
->>>>>>> e8cc2601
 			"UNSTABLE_MOUNTPOINT_CACHE_KEY": testPodNamespace + "/" + testPodServiceAccount,
 			"AWS_CONFIG_FILE":               "/test-env/disable-config",
 			"AWS_SHARED_CREDENTIALS_FILE":   "/test-env/disable-credentials",
@@ -776,11 +752,7 @@
 		assert.NoError(t, err)
 		assert.Equals(t, envprovider.Environment{
 			"AWS_ROLE_ARN":                  testRoleARN,
-<<<<<<< HEAD
-			"AWS_WEB_IDENTITY_TOKEN_FILE":   filepath.Join(testEnvPath, testPodLevelServiceAccountWebIdentityToken),
-=======
 			"AWS_WEB_IDENTITY_TOKEN_FILE":   filepath.Join(testEnvPath, testSystemDPodLevelServiceAccountToken),
->>>>>>> e8cc2601
 			"UNSTABLE_MOUNTPOINT_CACHE_KEY": testPodNamespace + "/" + testPodServiceAccount,
 			"AWS_CONFIG_FILE":               "/test-env/disable-config",
 			"AWS_SHARED_CREDENTIALS_FILE":   "/test-env/disable-credentials",
@@ -800,11 +772,7 @@
 		assert.NoError(t, err)
 		assert.Equals(t, envprovider.Environment{
 			"AWS_ROLE_ARN":                  testRoleARN,
-<<<<<<< HEAD
-			"AWS_WEB_IDENTITY_TOKEN_FILE":   filepath.Join(testEnvPath, testPodLevelServiceAccountWebIdentityToken),
-=======
 			"AWS_WEB_IDENTITY_TOKEN_FILE":   filepath.Join(testEnvPath, testSystemDPodLevelServiceAccountToken),
->>>>>>> e8cc2601
 			"UNSTABLE_MOUNTPOINT_CACHE_KEY": testPodNamespace + "/" + testPodServiceAccount,
 			"AWS_CONFIG_FILE":               "/test-env/disable-config",
 			"AWS_SHARED_CREDENTIALS_FILE":   "/test-env/disable-credentials",
@@ -1031,13 +999,8 @@
 		assert.NoError(t, err)
 		assert.Equals(t, credentialprovider.AuthenticationSourcePod, source)
 		assert.Equals(t, testRoleARN, env["AWS_ROLE_ARN"])
-<<<<<<< HEAD
-		assert.Equals(t, filepath.Join(testEnvPath, testPodLevelServiceAccountWebIdentityToken), env["AWS_WEB_IDENTITY_TOKEN_FILE"])
-		assertWebIdentityTokenFile(t, filepath.Join(writePath, testPodLevelServiceAccountWebIdentityToken))
-=======
 		assert.Equals(t, filepath.Join(testEnvPath, testSystemDPodLevelServiceAccountToken), env["AWS_WEB_IDENTITY_TOKEN_FILE"])
 		assertWebIdentityTokenFile(t, filepath.Join(writePath, testSystemDPodLevelServiceAccountToken))
->>>>>>> e8cc2601
 
 		// Perform cleanup
 		err = provider.Cleanup(credentialprovider.CleanupContext{
@@ -1048,11 +1011,7 @@
 		assert.NoError(t, err)
 
 		// Verify file was removed
-<<<<<<< HEAD
-		_, err = os.Stat(filepath.Join(writePath, testPodLevelServiceAccountWebIdentityToken))
-=======
 		_, err = os.Stat(filepath.Join(writePath, testSystemDPodLevelServiceAccountToken))
->>>>>>> e8cc2601
 		if err == nil {
 			t.Fatalf("Service Account Token should be cleaned up")
 		}
