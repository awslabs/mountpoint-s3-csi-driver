package credentialprovider

import (
	"context"
	"encoding/json"
	"errors"
	"io/fs"
	"os"
	"path/filepath"
	"time"

	"github.com/google/renameio"
	"google.golang.org/grpc/codes"
	"google.golang.org/grpc/status"
	metav1 "k8s.io/apimachinery/pkg/apis/meta/v1"
	"k8s.io/klog/v2"

	"github.com/awslabs/aws-s3-csi-driver/pkg/driver/node/envprovider"
	"github.com/awslabs/aws-s3-csi-driver/pkg/util"
)

const (
	serviceAccountTokenAudienceSTS         = "sts.amazonaws.com"
	serviceAccountTokenAudiencePodIdentity = "pods.eks.amazonaws.com"
	serviceAccountRoleAnnotation           = "eks.amazonaws.com/role-arn"
	// TODO: Add a driver configuration flag to handle custom values of podIdentityCredURI. Currently we are assuming the default IPv4 address as determined in the references below:
	// Doc: https://docs.aws.amazon.com/eks/latest/userguide/pod-id-agent-setup.html
	// Source code: https://github.com/aws/eks-pod-identity-agent/blob/8bd71a236522993f02427083e485c83f6ae4fe31/configuration/config.go
	podIdentityCredURI = "http://169.254.170.23/v1/credentials"
)

const podLevelCredentialsDocsPage = "https://github.com/awslabs/mountpoint-s3-csi-driver/blob/main/docs/CONFIGURATION.md#pod-level-credentials"
const stsConfigDocsPage = "https://github.com/awslabs/mountpoint-s3-csi-driver/blob/main/docs/CONFIGURATION.md#configuring-the-sts-region"

type serviceAccountToken struct {
	Token               string    `json:"token"`
	ExpirationTimestamp time.Time `json:"expirationTimestamp"`
}

// provideFromPod provides pod-level AWS credentials.
func (c *Provider) provideFromPod(ctx context.Context, provideCtx ProvideContext) (envprovider.Environment, error) {
	klog.V(4).Infof("credentialprovider: Using pod identity")

	if provideCtx.PodID == "" {
		return nil, status.Error(codes.InvalidArgument, "Missing Pod info. Please make sure to enable `podInfoOnMountCompat`, see "+podLevelCredentialsDocsPage)
	}

	// 1. Parse ServiceAccountTokens map
	tokensJson := provideCtx.ServiceAccountTokens
	if tokensJson == "" {
		klog.Error("credentialprovider: `authenticationSource` configured to `pod` but no service account tokens are received. Please make sure to enable `podInfoOnMountCompat`, see " + podLevelCredentialsDocsPage)
		return nil, status.Error(codes.InvalidArgument, "Missing service account tokens. Please make sure to enable `podInfoOnMountCompat`, see "+podLevelCredentialsDocsPage)
	}

	var tokens map[string]*serviceAccountToken
	if err := json.Unmarshal([]byte(tokensJson), &tokens); err != nil {
		return nil, status.Errorf(codes.InvalidArgument, "Failed to parse service account tokens: %v", err)
	}

	stsToken := tokens[serviceAccountTokenAudienceSTS]
	if stsToken == nil {
		klog.Errorf("credentialprovider: `authenticationSource` configured to `pod` but no service account token for %s received. Please make sure to enable `podInfoOnMountCompat`, see "+podLevelCredentialsDocsPage, serviceAccountTokenAudienceSTS)
		return nil, status.Errorf(codes.InvalidArgument, "Missing service account token for %s", serviceAccountTokenAudienceSTS)
	}

<<<<<<< HEAD
	eksToken := tokens[serviceAccountTokenAudiencePodIdentity]
	if util.UsePodMounter() && eksToken == nil {
		klog.Errorf("credentialprovider: `authenticationSource` configured to `pod` but no service account token for %s received. Please make sure to enable `podInfoOnMountCompat`, see "+podLevelCredentialsDocsPage, serviceAccountTokenAudiencePodIdentity)
		return nil, status.Errorf(codes.InvalidArgument, "Missing service account token for %s", serviceAccountTokenAudiencePodIdentity)
=======
	roleARN, err := c.findPodServiceAccountRole(ctx, provideCtx)
	if err != nil {
		return nil, err
	}

	region, err := c.stsRegion(provideCtx)
	if err != nil {
		return nil, status.Errorf(codes.InvalidArgument, "Failed to detect STS AWS Region, please explicitly set the AWS Region, see "+stsConfigDocsPage)
	}

	defaultRegion := os.Getenv(envprovider.EnvDefaultRegion)
	if defaultRegion == "" {
		defaultRegion = region
	}

	podID := provideCtx.GetCredentialPodID()
	volumeID := provideCtx.VolumeID
	if podID == "" {
		return nil, status.Error(codes.InvalidArgument, "Missing Pod info. Please make sure to enable `podInfoOnMountCompat`, see "+podLevelCredentialsDocsPage)
	}

	tokenName := podLevelServiceAccountTokenName(podID, volumeID)

	err = renameio.WriteFile(filepath.Join(provideCtx.WritePath, tokenName), []byte(stsToken.Token), CredentialFilePerm)
	if err != nil {
		return nil, status.Errorf(codes.Internal, "Failed to write service account token: %v", err)
>>>>>>> e8cc2601
	}

	// 2. Create environment to be returned with common variables (used in both cases: IRSA and EKS PI)
	podNamespace := provideCtx.PodNamespace
	podServiceAccount := provideCtx.ServiceAccountName
	cacheKey := podNamespace + "/" + podServiceAccount

	env := envprovider.Environment{
		envprovider.EnvEC2MetadataDisabled: "true",

		// TODO: These were needed with `systemd` but probably won't be necessary with containerization.
		envprovider.EnvMountpointCacheKey:    cacheKey,
		envprovider.EnvConfigFile:            filepath.Join(provideCtx.EnvPath, "disable-config"),
		envprovider.EnvSharedCredentialsFile: filepath.Join(provideCtx.EnvPath, "disable-credentials"),
	}

	// 3. Provide credentials with IRSA. If not configured, provide credentials with EKS Pod Identity instead.
	irsaCredentialsEnvironment, irsaCredentialsEnvironmentError := c.createIRSACredentialsEnvironment(ctx, provideCtx)
	if irsaCredentialsEnvironmentError == nil {
		klog.V(4).Infof("Providing credentials from pod with STS Web Identity provider (IRSA)")

		// Copy STS Token file to WritePath
		tokenName := podLevelSTSWebIdentityServiceAccountTokenName(provideCtx.PodID, provideCtx.VolumeID)
		err := renameio.WriteFile(filepath.Join(provideCtx.WritePath, tokenName), []byte(stsToken.Token), CredentialFilePerm)
		if err != nil {
			return nil, status.Errorf(codes.Internal, "Failed to write service account STS token: %v", err)
		}

		env.Merge(irsaCredentialsEnvironment)
		return env, nil
	} else if errors.Is(irsaCredentialsEnvironmentError, errMissingServiceAccountAnnotationForIRSA) {
		if !util.UsePodMounter() {
			return nil, status.Errorf(codes.InvalidArgument, "Missing role annotation on pod's service account %s/%s", podNamespace, podServiceAccount)
		}

		klog.V(4).Infof("Providing credentials from pod with Container credential provider (EKS Pod Identity)")
		eksPodIdentityCredentialsEnvironment := c.createEKSPodIdentityCredentialsEnvironment(provideCtx)

		// Copy EKS Token file to WritePath
		tokenNameEKS := podLevelEksPodIdentityServiceAccountTokenName(provideCtx.PodID, provideCtx.VolumeID)
		err := renameio.WriteFile(filepath.Join(provideCtx.WritePath, tokenNameEKS), []byte(eksToken.Token), CredentialFilePerm)
		if err != nil {
			return nil, status.Errorf(codes.Internal, "Failed to write service account EKS Pod Identity token: %v", err)
		}

		env.Merge(eksPodIdentityCredentialsEnvironment)
		return env, nil
	}

	klog.V(4).Infof("Error providing credentials from pod with STS Web Identity provider (IRSA)")
	return nil, irsaCredentialsEnvironmentError
}

// cleanupFromPod removes any credential files that were created for pod-level authentication authentication via [Provider.provideFromPod].
func (c *Provider) cleanupFromPod(cleanupCtx CleanupContext) error {
	cleanupToken := func(tokenName string) error {
		tokenPath := filepath.Join(cleanupCtx.WritePath, tokenName)
		err := os.Remove(tokenPath)
		if err != nil && errors.Is(err, fs.ErrNotExist) {
			return nil
		}

		return err
	}

	tokenNameSTS := podLevelSTSWebIdentityServiceAccountTokenName(cleanupCtx.PodID, cleanupCtx.VolumeID)
	err := cleanupToken(tokenNameSTS)
	if err != nil {
		return status.Errorf(codes.Internal, "Failed to cleanup service account STS token: %v", err)
	}

	tokenNameEKS := podLevelEksPodIdentityServiceAccountTokenName(cleanupCtx.PodID, cleanupCtx.VolumeID)
	err = cleanupToken(tokenNameEKS)
	if err != nil {
		status.Errorf(codes.Internal, "Failed to cleanup service account EKS Pod Identity token: %v", err)
	}

	return nil
}

var errMissingServiceAccountAnnotationForIRSA = errors.New("Missing role annotation on pod's service account")

// findPodServiceAccountRole tries to provide associated AWS IAM role for service account specified in the volume context.
func (c *Provider) findPodServiceAccountRole(ctx context.Context, provideCtx ProvideContext) (string, error) {
	podNamespace := provideCtx.PodNamespace
	podServiceAccount := provideCtx.ServiceAccountName

	// In PodMounter we get IAM Role ARN from MountpointS3PodAttachment custom resource
	if util.UsePodMounter() {
		if provideCtx.ServiceAccountEKSRoleARN != "" {
			return provideCtx.ServiceAccountEKSRoleARN, nil
		} else {
			return "", errMissingServiceAccountAnnotationForIRSA
		}
	}

	if podNamespace == "" || podServiceAccount == "" {
		klog.Error("credentialprovider: `authenticationSource` configured to `pod` but no pod info found. Please make sure to enable `podInfoOnMountCompat`, see " + podLevelCredentialsDocsPage)
		return "", status.Error(codes.InvalidArgument, "Missing Pod info. Please make sure to enable `podInfoOnMountCompat`, see "+podLevelCredentialsDocsPage)
	}

	response, err := c.client.ServiceAccounts(podNamespace).Get(ctx, podServiceAccount, metav1.GetOptions{})
	if err != nil {
		return "", status.Errorf(codes.InvalidArgument, "Failed to get pod's service account %s/%s: %v", podNamespace, podServiceAccount, err)
	}

	roleArn := response.Annotations[serviceAccountRoleAnnotation]
	if roleArn == "" {
		klog.Error("credentialprovider: `authenticationSource` configured to `pod` but pod's service account is not annotated with a role, see " + podLevelCredentialsDocsPage)
		return "", errMissingServiceAccountAnnotationForIRSA
	}

	return roleArn, nil
}

// podLevelSTSWebIdentityServiceAccountTokenName returns service account token name for Pod-level identity.
// It escapes from slashes to make this token name path-safe.
func podLevelSTSWebIdentityServiceAccountTokenName(podID string, volumeID string) string {
	id := escapedVolumeIdentifier(podID, volumeID)
	return id + ".token"
}

// podLevelEksPodIdentityServiceAccountTokenName returns service account token name for Pod-level identity with EKS Pod Identity.
// It escapes from slashes to make this token name path-safe.
func podLevelEksPodIdentityServiceAccountTokenName(podID string, volumeID string) string {
	id := escapedVolumeIdentifier(podID, volumeID)
	return id + "-eks-pod-identity.token"
}

// createIRSACredentialsEnvironment creates an environment with the environment variables needed for pod-level authentication with IRSA
func (c *Provider) createIRSACredentialsEnvironment(ctx context.Context, provideCtx ProvideContext) (envprovider.Environment, error) {
	roleARN, err := c.findPodServiceAccountRole(ctx, provideCtx)
	if err != nil {
		return nil, err
	}

	region, err := c.stsRegion(provideCtx)
	if err != nil {
		return nil, status.Errorf(codes.InvalidArgument, "Failed to detect STS AWS Region, please explicitly set the AWS Region, see "+stsConfigDocsPage)
	}

	defaultRegion := os.Getenv(envprovider.EnvDefaultRegion)
	if defaultRegion == "" {
		defaultRegion = region
	}

	tokenName := podLevelSTSWebIdentityServiceAccountTokenName(provideCtx.PodID, provideCtx.VolumeID)
	tokenFile := filepath.Join(provideCtx.EnvPath, tokenName)

	return envprovider.Environment{
		envprovider.EnvRoleARN:              roleARN,
		envprovider.EnvWebIdentityTokenFile: tokenFile,
		envprovider.EnvRegion:               region,
		envprovider.EnvDefaultRegion:        defaultRegion,
	}, nil
}

// createEKSPodIdentityCredentialsEnvironment creates an environment with the environment variables needed for pod-level authentication with EKS Pod Identity
func (c *Provider) createEKSPodIdentityCredentialsEnvironment(provideCtx ProvideContext) envprovider.Environment {
	tokenName := podLevelEksPodIdentityServiceAccountTokenName(provideCtx.PodID, provideCtx.VolumeID)
	tokenFile := filepath.Join(provideCtx.EnvPath, tokenName)

	return envprovider.Environment{
		envprovider.EnvContainerCredentialsFullURI:     podIdentityCredURI,
		envprovider.EnvContainerAuthorizationTokenFile: tokenFile,
	}
}<|MERGE_RESOLUTION|>--- conflicted
+++ resolved
@@ -41,7 +41,8 @@
 func (c *Provider) provideFromPod(ctx context.Context, provideCtx ProvideContext) (envprovider.Environment, error) {
 	klog.V(4).Infof("credentialprovider: Using pod identity")
 
-	if provideCtx.PodID == "" {
+	podID := provideCtx.GetCredentialPodID()
+	if podID == "" {
 		return nil, status.Error(codes.InvalidArgument, "Missing Pod info. Please make sure to enable `podInfoOnMountCompat`, see "+podLevelCredentialsDocsPage)
 	}
 
@@ -63,39 +64,10 @@
 		return nil, status.Errorf(codes.InvalidArgument, "Missing service account token for %s", serviceAccountTokenAudienceSTS)
 	}
 
-<<<<<<< HEAD
 	eksToken := tokens[serviceAccountTokenAudiencePodIdentity]
 	if util.UsePodMounter() && eksToken == nil {
 		klog.Errorf("credentialprovider: `authenticationSource` configured to `pod` but no service account token for %s received. Please make sure to enable `podInfoOnMountCompat`, see "+podLevelCredentialsDocsPage, serviceAccountTokenAudiencePodIdentity)
 		return nil, status.Errorf(codes.InvalidArgument, "Missing service account token for %s", serviceAccountTokenAudiencePodIdentity)
-=======
-	roleARN, err := c.findPodServiceAccountRole(ctx, provideCtx)
-	if err != nil {
-		return nil, err
-	}
-
-	region, err := c.stsRegion(provideCtx)
-	if err != nil {
-		return nil, status.Errorf(codes.InvalidArgument, "Failed to detect STS AWS Region, please explicitly set the AWS Region, see "+stsConfigDocsPage)
-	}
-
-	defaultRegion := os.Getenv(envprovider.EnvDefaultRegion)
-	if defaultRegion == "" {
-		defaultRegion = region
-	}
-
-	podID := provideCtx.GetCredentialPodID()
-	volumeID := provideCtx.VolumeID
-	if podID == "" {
-		return nil, status.Error(codes.InvalidArgument, "Missing Pod info. Please make sure to enable `podInfoOnMountCompat`, see "+podLevelCredentialsDocsPage)
-	}
-
-	tokenName := podLevelServiceAccountTokenName(podID, volumeID)
-
-	err = renameio.WriteFile(filepath.Join(provideCtx.WritePath, tokenName), []byte(stsToken.Token), CredentialFilePerm)
-	if err != nil {
-		return nil, status.Errorf(codes.Internal, "Failed to write service account token: %v", err)
->>>>>>> e8cc2601
 	}
 
 	// 2. Create environment to be returned with common variables (used in both cases: IRSA and EKS PI)
@@ -118,7 +90,7 @@
 		klog.V(4).Infof("Providing credentials from pod with STS Web Identity provider (IRSA)")
 
 		// Copy STS Token file to WritePath
-		tokenName := podLevelSTSWebIdentityServiceAccountTokenName(provideCtx.PodID, provideCtx.VolumeID)
+		tokenName := podLevelSTSWebIdentityServiceAccountTokenName(podID, provideCtx.VolumeID)
 		err := renameio.WriteFile(filepath.Join(provideCtx.WritePath, tokenName), []byte(stsToken.Token), CredentialFilePerm)
 		if err != nil {
 			return nil, status.Errorf(codes.Internal, "Failed to write service account STS token: %v", err)
@@ -135,7 +107,7 @@
 		eksPodIdentityCredentialsEnvironment := c.createEKSPodIdentityCredentialsEnvironment(provideCtx)
 
 		// Copy EKS Token file to WritePath
-		tokenNameEKS := podLevelEksPodIdentityServiceAccountTokenName(provideCtx.PodID, provideCtx.VolumeID)
+		tokenNameEKS := podLevelEksPodIdentityServiceAccountTokenName(podID, provideCtx.VolumeID)
 		err := renameio.WriteFile(filepath.Join(provideCtx.WritePath, tokenNameEKS), []byte(eksToken.Token), CredentialFilePerm)
 		if err != nil {
 			return nil, status.Errorf(codes.Internal, "Failed to write service account EKS Pod Identity token: %v", err)
@@ -242,7 +214,8 @@
 		defaultRegion = region
 	}
 
-	tokenName := podLevelSTSWebIdentityServiceAccountTokenName(provideCtx.PodID, provideCtx.VolumeID)
+	podID := provideCtx.GetCredentialPodID()
+	tokenName := podLevelSTSWebIdentityServiceAccountTokenName(podID, provideCtx.VolumeID)
 	tokenFile := filepath.Join(provideCtx.EnvPath, tokenName)
 
 	return envprovider.Environment{
@@ -255,7 +228,8 @@
 
 // createEKSPodIdentityCredentialsEnvironment creates an environment with the environment variables needed for pod-level authentication with EKS Pod Identity
 func (c *Provider) createEKSPodIdentityCredentialsEnvironment(provideCtx ProvideContext) envprovider.Environment {
-	tokenName := podLevelEksPodIdentityServiceAccountTokenName(provideCtx.PodID, provideCtx.VolumeID)
+	podID := provideCtx.GetCredentialPodID()
+	tokenName := podLevelEksPodIdentityServiceAccountTokenName(podID, provideCtx.VolumeID)
 	tokenFile := filepath.Join(provideCtx.EnvPath, tokenName)
 
 	return envprovider.Environment{
