--- conflicted
+++ resolved
@@ -514,21 +514,11 @@
 ) (*corev1.Pod, error) {
 	log.Info("Spawning Mountpoint Pod")
 
-<<<<<<< HEAD
-	mpPod := r.mountpointPodCreator.Create(workloadPod.Spec.NodeName, pv)
-=======
-	mpPod, err := r.mountpointPodCreator.Create(workloadPod, pv)
+	mpPod, err := r.mountpointPodCreator.Create(workloadPod.Spec.NodeName, pv)
 	if err != nil {
 		log.Error(err, "Failed to create Mountpoint Pod Spec")
-		return err
-	}
-
-	if mpPod.Name != name {
-		err := fmt.Errorf("Mountpoint Pod name mismatch %s vs %s", mpPod.Name, name)
-		log.Error(err, "Name mismatch on Mountpoint Pod")
-		return err
-	}
->>>>>>> 0f6b6560
+		return nil, err
+	}
 
 	err = r.Create(ctx, mpPod)
 	if err != nil {
