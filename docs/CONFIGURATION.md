# Configuring the Mountpoint for Amazon S3 CSI Driver

See [the Mountpoint documentation](https://github.com/awslabs/mountpoint-s3/blob/main/doc/CONFIGURATION.md) for
Mountpoint specific configuration.

## Static Provisioning

The driver only supports Static Provisioning as of today, and you need an existing S3 Bucket to use.

To use Static Provisioning, you should set `storageClassName` field of your PersistentVolume (PV) and PersistentVolumeClaim (PVC) to `""` (empty string).
Also, in order to make sure no other PVCs can claim your PV, you should define a one-to-one mapping using `claimRef`:

```yaml
apiVersion: v1
kind: PersistentVolume
metadata:
  name: s3-pv
spec:
  ...
  storageClassName: "" # Required for static provisioning
  claimRef: # To ensure no other PVCs can claim this PV
    namespace: default # Namespace is required even though it's in "default" namespace.
    name: s3-pvc # Name of your PVC
  csi:
    driver: s3.csi.aws.com
    ...
---
apiVersion: v1
kind: PersistentVolumeClaim
metadata:
  name: s3-pvc
spec:
  ...
  storageClassName: "" # Required for static provisioning
  volumeName: s3-pv # Name of your PV
```

See [Reserving a PersistentVolume](https://kubernetes.io/docs/concepts/storage/persistent-volumes/#reserving-a-persistentvolume) for more details.

## AWS Credentials

The driver requires IAM permissions to access your Amazon S3 bucket.
We recommend using [Mountpoint's suggested IAM permission policy](https://github.com/awslabs/mountpoint-s3/blob/main/doc/CONFIGURATION.md#iam-permissions).
Alternatively, you can use the AWS managed policy AmazonS3FullAccess, available at ARN
`arn:aws:iam::aws:policy/AmazonS3FullAccess`, but this managed policy grants more permissions than needed for the
Mountpoint CSI driver. For more details on creating a policy and an IAM role, review
["Creating an IAM policy"](https://docs.aws.amazon.com/eks/latest/userguide/s3-csi.html#s3-create-iam-policy) and
["Creating an IAM role"](https://docs.aws.amazon.com/eks/latest/userguide/s3-csi.html#s3-create-iam-role) from the
EKS User Guide.

The Mountpoint CSI Driver can be configured to ingest credentials via two approaches: globally for the entire
Kubernetes cluster, or using credentials assigned to pods.

### Driver-Level Credentials

By setting driver-level credentials, the whole cluster uses the same set of credentials.

Using this configuration, the credentials that are used are set at installation time, either using Service
Accounts, or using K8s secrets.

The CSI Driver uses the following load order for credentials:

1. K8s secrets (not recommended)
2. Driver-Level IRSA
3. Instance profiles


### Driver-Level Credentials with IRSA

Configuring [IAM Roles for Service Accounts](https://docs.aws.amazon.com/eks/latest/userguide/iam-roles-for-service-accounts.html) (IRSA)
is the recommended way to set up the CSI Driver if you want to use Driver-Level credentials.

This approach associates your AWS role to a Service Account used by the CSI Driver.
The role is then assumed by the CSI Driver for all volumes with a `driver` authentication source.

```mermaid
graph LR;
    CSI[CSI Driver]

    P["`Application Pod
    *Driver IAM Credentials*`"]

    SA_D[Service Account - Driver]

    IAM_D[IAM Credentials - Driver]

    PV[Persistent Volume]
    PVC[Persistent Volume Claim]

    P --> PVC

    PVC --> PV

    PV --> CSI

    CSI --> SA_D

    SA_D --> IAM_D

    style IAM_D stroke:#0000ff,fill:#ccccff,color:#0000ff
    style P stroke:#0000ff,fill:#ccccff,color:#0000ff
```

#### Service Account configuration for EKS Clusters

<<<<<<< HEAD
EKS allows using Kubernetes service accounts to authenticate requests to S3 using [IAM Roles for Service Accounts (IRSA)](https://docs.aws.amazon.com/eks/latest/userguide/iam-roles-for-service-accounts.html).
This is supported for both driver-level and pod-level identity.
=======
EKS allows [using Kubernetes service accounts to authenticate requests to S3](https://docs.aws.amazon.com/eks/latest/userguide/iam-roles-for-service-accounts.html).
To set this up follow these steps:
>>>>>>> f9e88134

The following sections describe how to create the supporting resources for IRSA with driver-level identity.

<<<<<<< HEAD
##### Create an IAM role for use by the CSI driver's service account

The following command will use `eksctl` to create the IAM role that will be used by the CSI driver's service account.
The service account is not created by this command, only the IAM role.
It will be created when the Mountpoint CSI driver is installed.

> [!IMPORTANT]
=======
> [!NOTE]
>>>>>>> f9e88134
> The same service account name (`s3-csi-driver-sa`) must be specified both in this command and when creating a driver
> pod (in the pod spec `deploy/kubernetes/base/node-daemonset.yaml`, Helm value `node.serviceAccount.name`).

```
eksctl create iamserviceaccount \
    --name s3-csi-driver-sa \
    --namespace kube-system \
    --cluster $CLUSTER_NAME \
    --attach-policy-arn $ROLE_ARN \
    --approve \
    --role-name $ROLE_NAME \
    --region $REGION \
    --role-only
```

### Driver-Level Credentials with K8s Secrets

Where IAM Roles for Service Accounts (IRSA) isn't a viable option, Mountpoint CSI Driver also supports sourcing static
AWS credentials from K8s secrets.

> [!WARNING]
> We do not recommend using long-term AWS credentials. Instead, we recommend using short-term credentials with IRSA.


```mermaid
graph LR;
    CSI[CSI Driver]

    P["`Application Pod
    *K8s Secret Credentials*`"]

    K8sS[K8s Secret]

    IAM_LT["Long Term IAM Credentials"]

    PV[Persistent Volume]
    PVC[Persistent Volume Claim]

    P --> PVC

    PVC --> PV

    PV --> CSI

    CSI --> K8sS

    K8sS --> IAM_LT


    style IAM_LT stroke:#0000ff,fill:#ccccff,color:#0000ff
    style P stroke:#0000ff,fill:#ccccff,color:#0000ff
```

The CSI driver will read K8s secrets at `aws-secret.key_id` and `aws-secret.access_key` to pass keys to the driver.
The secret name configurable if installing with helm: `awsAccessSecret.name`, and the installation namespace is
configurable with the `--namespace` helm parameter.

These keys are only read on startup, so must be in place before the driver starts.
The following snippet can be used to create these secrets in the cluster:

```
kubectl create secret generic aws-secret \
    --namespace kube-system \
    --from-literal "key_id=${AWS_ACCESS_KEY_ID}" \
    --from-literal "access_key=${AWS_SECRET_ACCESS_KEY}"
```

To use K8s secrets for authentication, the secret must exist before installation, or the CSI Driver pods must be
restarted to use the secret.

> [!WARNING]
> K8s secrets are not refreshed once read. To update long term credentials stored in K8s secrets, restart the CSI Driver pods.


### Driver-Level Credentials with Node IAM Profiles

To use an IAM [instance profile](https://docs.aws.amazon.com/IAM/latest/UserGuide/id_roles_use_switch-role-ec2_instance-profiles.html),
attach the policy to the instance profile IAM role and turn on access to [instance metadata](https://docs.aws.amazon.com/AWSEC2/latest/UserGuide/ec2-instance-metadata.html)
for the instance(s) on which the driver will run.

```mermaid
graph LR;
    CSI[CSI Driver]

    P["`Application Pod
    *Node Instance Profile*`"]

    IAM_Instance["Instance IAM Credentials"]

    PV[Persistent Volume]
    PVC[PVC]

    P --> PVC

    PVC --> PV

    PV --> CSI

    CSI --> IAM_Instance


    style IAM_Instance stroke:#0000ff,fill:#ccccff,color:#0000ff
    style P stroke:#0000ff,fill:#ccccff,color:#0000ff
```


### Pod-Level Credentials

> [!WARNING]
> To enable Pod-Level credentials on K8s clusters <1.30, you need to pass `node.podInfoOnMountCompat.enable=true` into
> your Helm installation.

You can configure Mountpoint CSI Driver to use the credentials associated with the pod's Service Account rather than the
driver's own credentials.

With this approach, a multi-tenant architecture is possible using [IAM Roles for Service Accounts](https://docs.aws.amazon.com/eks/latest/userguide/iam-roles-for-service-accounts.html) (IRSA).
Using Pod-Level Credentials with IRSA authentication allows the Mountpoint CSI Driver to use multiple credentials for
each pod.


> [!NOTE]
> If you configure a driver-level credential source when using `authenticationSource: pod`, it will be ignored.


> [!NOTE]
> Only IRSA is supported with Pod-Level credentials. You cannot configure K8s secrets or use instance profiles.



```mermaid
graph LR;
    CSI[CSI Driver]

    P["`Application Pod
    *Pod IAM Credentials*`"]

    SA_P[Service Account - Pod]

    IAM_P[IAM Credentials - Pod]

    PV[Persistent Volume]
    PVC[PVC]

    P --> PVC

    PVC --> PV

    PV --> CSI

    P --> SA_P

    SA_P --> IAM_P


    style IAM_P stroke:#0000ff,fill:#ccccff,color:#0000ff
    style P stroke:#0000ff,fill:#ccccff,color:#0000ff
```

To configure the Mountpoint CSI Driver to use Pod-Level Credentials, configure your PV using `authenticationSource: pod`
in the `volumeAttributes` section:
```yaml
apiVersion: v1
kind: PersistentVolume
metadata:
  name: example-s3-pv
spec:
  capacity:
    storage: 1Gi
  accessModes:
    - ReadWriteMany
  mountOptions:
    - region us-east-1
  csi:
    driver: s3.csi.aws.com
    volumeHandle: example-s3-pv
    volumeAttributes:
      bucketName: amzn-s3-demo-bucket
      authenticationSource: pod
```

Pods mounting the specified PV will use the pod's own Service Account for IRSA authentication.


#### Pod-Level Identity Service Account configuration for EKS Clusters

EKS allows using Kubernetes service accounts to authenticate requests to S3 using [IAM Roles for Service Accounts (IRSA)](https://docs.aws.amazon.com/eks/latest/userguide/iam-roles-for-service-accounts.html).
This is supported for both driver-level and pod-level identity.

<<<<<<< HEAD
The following sections describe how to create the supporting resources for IRSA with pod-level identity.
=======
See the docs for configuring [Service Account](./CONFIGURATION.md#service-account-configuration-for-eks-clusters) for
driver level configuration.
>>>>>>> f9e88134

##### Create an IAM role for use by the pod's service account

The following command will use `eksctl` to create the IAM role that will be used by the pod's service account.
The service account is not created by this command, only the IAM role.

```
eksctl create iamserviceaccount \
    --name s3-pod-sa \
    --namespace $POD_NAMESPACE \
    --cluster $CLUSTER_NAME \
    --attach-policy-arn $ROLE_ARN \
    --approve \
    --role-name $ROLE_NAME \
    --region $REGION \
    --role-only
```

See the [example spec for pod-level identity](https://github.com/awslabs/mountpoint-s3-csi-driver/tree/main/examples/kubernetes/static_provisioning/pod_level_identity.yaml) for how to set up pod-level identity with IRSA.

### Configuring the STS region

In order to use Pod-Level credentials, the CSI Driver needs to know the STS region to request AWS credentials from.
The CSI Driver can normally automatically detect the current region to use as the STS region, but in case it can't,
either troubleshoot the automatic setup, or manually configure the volume's STS region.

#### Troubleshooting the automatic STS region detection

The S3 CSI Driver uses IMDS to detect the EC2 instance's region if not configured manually.
For this to function correctly, IMDS must be enabled on your cluster, and the `HttpPutResponseHopLimit` Metadata Option
must be 2 or greater.
You can detect what the current hop limit is with

`aws ec2 describe-instances --instance-ids i-123456789 --region aa-example-1`.

See the [AWS documentation](https://docs.aws.amazon.com/AWSEC2/latest/UserGuide/configuring-IMDS-new-instances.html#configure-IMDS-new-instances-instance-settings)
for how to configure the hop limit for new and existing instances.

#### Manually configuring the STS region

You can manually configure the STS region that's used for Pod-Level credentials with the `stsRegion` volume attribute.
This may be required in case the CSI Driver is unable to automatically configure a value.

```yaml
csi:
  driver: s3.csi.aws.com
  volumeHandle: example-s3-pv
  volumeAttributes:
    bucketName: amzn-s3-demo-bucket
    authenticationSource: pod
    stsRegion: us-east-1
```

Alternatively, the CSI Driver will detect the `--region` argument specified in the Mountpoint options.

## Configure driver toleration settings
Toleration of all taints is set to `false` by default. If you don't want to deploy the driver on all nodes, add
policies to `Value.node.tolerations` to configure customized toleration for nodes.

## Cross-account bucket access
You can grant access Amazon S3 buckets from different AWS accounts.
Combined with [Pod-Level Credentials](#pod-level-credentials), you have granularity to configure access to different S3 buckets from different AWS accounts in each Kubernetes Pod.

For example, to achieve the following setup:

```mermaid
flowchart LR
    subgraph AWS Account A
        subgraph EKS Cluster
            pod-a[Pod A]
        end
    end

    subgraph AWS Account B
        s3-b[S3 Bucket]
    end

    pod-a --Access--> s3-b
```

| Resource      | ID                  |
| ------------- | ------------------- |
| AWS Account A | 111122223333        |
| AWS Account B | 444455556666        |
| S3 Bucket     | amzn-s3-demo-bucket |

You can either use bucket policies or cross-account IRSA to access the bucket.

### Cross-account bucket access using bucket policies
You can grant access Amazon S3 buckets from different AWS accounts using [bucket policies](https://docs.aws.amazon.com/AmazonS3/latest/userguide/bucket-policies.html).

1. Allow Pod A in AWS Account A (`111122223333`) to access S3 Bucket (`amzn-s3-demo-bucket`) in AWS Account B (`444455556666`)
  - Ensure Pod A and its Service Account have IRSA configured
    ```yaml
    apiVersion: v1
    kind: ServiceAccount
    metadata:
      name: pod-a-sa
      annotations:
        eks.amazonaws.com/role-arn: arn:aws:iam::111122223333:role/pod-a-role
    ---
    apiVersion: v1
    kind: Pod
    metadata:
      name: pod-a
    spec:
      serviceAccountName: pod-a-sa
    ```
  - Attach policy to `arn:aws:iam::111122223333:role/pod-a-role` to access S3 Bucket (`amzn-s3-demo-bucket`)
    ```json
    {
       "Version": "2012-10-17",
       "Statement": [
          {
             "Effect": "Allow",
             "Action": [
                "s3:ListBucket"
             ],
             "Resource": [
                "arn:aws:s3:::amzn-s3-demo-bucket"
             ]
          },
          {
             "Effect": "Allow",
             "Action": [
                "s3:GetObject"
             ],
             "Resource": [
                "arn:aws:s3:::amzn-s3-demo-bucket/*"
             ]
          }
       ]
    }
    ```

2. Attach a bucket policy to S3 Bucket (`amzn-s3-demo-bucket`) in AWS Account B (`444455556666`) to grant permissions for Pod A in AWS Account A (`111122223333`)
```json
{
    "Version": "2012-10-17",
    "Statement": [
        {
            "Effect": "Allow",
            "Principal": {
                "AWS": "arn:aws:iam::111122223333:root"
            },
            "Condition": {
                "StringEquals": {
                    "aws:FederatedProvider": "arn:aws:iam::111122223333:oidc-provider/oidc.eks.region-code.amazonaws.com/id/EXAMPLED539D4633E53DE1B71EXAMPLE",
                    "aws:PrincipalArn": "arn:aws:iam::111122223333:role/pod-a-role"
                }
            },
            "Action": "s3:ListBucket",
            "Resource": "arn:aws:s3:::amzn-s3-demo-bucket"
        },
        {
            "Effect": "Allow",
            "Principal": {
                "AWS": "arn:aws:iam::111122223333:root"
            },
            "Condition": {
                "StringEquals": {
                    "aws:FederatedProvider": "arn:aws:iam::111122223333:oidc-provider/oidc.eks.region-code.amazonaws.com/id/EXAMPLED539D4633E53DE1B71EXAMPLE",
                    "aws:PrincipalArn": "arn:aws:iam::111122223333:role/pod-a-role"
                }
            },
            "Action": "s3:GetObject",
            "Resource": "arn:aws:s3:::amzn-s3-demo-bucket/*"
        }
    ]
}
```
This policy only allows `arn:aws:iam::111122223333:role/pod-a-role` when it's assumed with `AssumeRoleWithWebIdentity` (i.e., IRSA),
assuming only Pod A in AWS Account A (`111122223333`) is allowed to assume this role, it only allows Pod A in AWS Account A (`111122223333`) to access this bucket.
See [AWS global condition context keys](https://docs.aws.amazon.com/IAM/latest/UserGuide/reference_policies_condition-keys.html) for more details on conditions you can use.

### Cross-account bucket access using IRSA with an identity provider from a different account
You can grant access Amazon S3 buckets from different AWS accounts by using IRSA.
See [Authenticate to another account with IRSA](https://docs.aws.amazon.com/eks/latest/userguide/cross-account-access.html) for more details.

1. [Create an IAM OIDC provider](https://docs.aws.amazon.com/eks/latest/userguide/enable-iam-roles-for-service-accounts.html) in AWS Account B (`444455556666`) for the cluster in AWS Account A (`111122223333`).

2. Create and assign an IAM role in AWS Account B (`444455556666`) that trusts the cluster and the Pod in AWS Account A (`111122223333`)
  - Follow [Assign IAM roles to Kubernetes service accounts](https://docs.aws.amazon.com/eks/latest/userguide/associate-service-account-role.html) to configure the IAM role.
    Ensure to add permissions to access S3 Bucket (`amzn-s3-demo-bucket`).<|MERGE_RESOLUTION|>--- conflicted
+++ resolved
@@ -103,17 +103,11 @@
 
 #### Service Account configuration for EKS Clusters
 
-<<<<<<< HEAD
 EKS allows using Kubernetes service accounts to authenticate requests to S3 using [IAM Roles for Service Accounts (IRSA)](https://docs.aws.amazon.com/eks/latest/userguide/iam-roles-for-service-accounts.html).
 This is supported for both driver-level and pod-level identity.
-=======
-EKS allows [using Kubernetes service accounts to authenticate requests to S3](https://docs.aws.amazon.com/eks/latest/userguide/iam-roles-for-service-accounts.html).
-To set this up follow these steps:
->>>>>>> f9e88134
 
 The following sections describe how to create the supporting resources for IRSA with driver-level identity.
 
-<<<<<<< HEAD
 ##### Create an IAM role for use by the CSI driver's service account
 
 The following command will use `eksctl` to create the IAM role that will be used by the CSI driver's service account.
@@ -121,9 +115,6 @@
 It will be created when the Mountpoint CSI driver is installed.
 
 > [!IMPORTANT]
-=======
-> [!NOTE]
->>>>>>> f9e88134
 > The same service account name (`s3-csi-driver-sa`) must be specified both in this command and when creating a driver
 > pod (in the pod spec `deploy/kubernetes/base/node-daemonset.yaml`, Helm value `node.serviceAccount.name`).
 
@@ -312,12 +303,7 @@
 EKS allows using Kubernetes service accounts to authenticate requests to S3 using [IAM Roles for Service Accounts (IRSA)](https://docs.aws.amazon.com/eks/latest/userguide/iam-roles-for-service-accounts.html).
 This is supported for both driver-level and pod-level identity.
 
-<<<<<<< HEAD
 The following sections describe how to create the supporting resources for IRSA with pod-level identity.
-=======
-See the docs for configuring [Service Account](./CONFIGURATION.md#service-account-configuration-for-eks-clusters) for
-driver level configuration.
->>>>>>> f9e88134
 
 ##### Create an IAM role for use by the pod's service account
 
